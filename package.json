{
  "name": "@convex-dev/rag",
  "description": "A rag component for Convex.",
  "repository": "github:get-convex/rag",
  "homepage": "https://github.com/get-convex/rag#readme",
  "bugs": {
    "email": "support@convex.dev",
    "url": "https://github.com/get-convex/rag/issues"
  },
  "version": "0.6.0",
  "license": "Apache-2.0",
  "keywords": [
    "convex",
    "component",
    "document",
    "embeddings",
    "rag",
    "search",
    "semantic",
    "vector"
  ],
  "type": "module",
  "scripts": {
    "setup": "npm i && npm run dev:backend -- --once && printf 'VITE_CONVEX_SITE_URL=' >> .env.local && npx convex env get CONVEX_SITE_URL >> .env.local",
    "dev": "run-p -r 'dev:*'",
    "dev:backend": "convex dev --typecheck-components",
    "dev:frontend": "cd example && vite --clearScreen false",
    "dev:build": "chokidar 'tsconfig*.json' 'src/**/*.ts' -i '**/*.test.ts' -c 'convex codegen --component-dir ./src/component && npm run build' --initial",
    "predev": "npm run dev:backend -- --until-success",
    "clean": "rm -rf dist *.tsbuildinfo",
    "build": "tsc --project ./tsconfig.build.json",
    "typecheck": "tsc --noEmit && tsc -p example && tsc -p example/convex",
    "lint": "eslint .",
    "all": "run-p -r 'dev:*' 'test:watch'",
    "test": "vitest run --typecheck",
    "test:watch": "vitest --typecheck --clearScreen false",
    "test:debug": "vitest --inspect-brk --no-file-parallelism",
    "test:coverage": "vitest run --coverage --coverage.reporter=text",
    "prepare": "npm run build",
    "alpha": "npm run clean && npm ci && run-p test lint typecheck && npm version prerelease --preid alpha && npm publish --tag alpha && git push --tags",
    "release": "npm run clean && npm ci && run-p test lint typecheck && npm version patch && npm publish && git push --tags",
    "version": "pbcopy <<<$npm_package_version; vim CHANGELOG.md && prettier -w CHANGELOG.md && git add CHANGELOG.md"
  },
  "files": [
    "dist",
    "src"
  ],
  "exports": {
    "./package.json": "./package.json",
    ".": {
      "types": "./dist/client/index.d.ts",
      "default": "./dist/client/index.js"
    },
    "./react": {
      "types": "./dist/react/index.d.ts",
      "default": "./dist/react/index.js"
    },
    "./test": "./src/test.ts",
    "./_generated/component.js": {
      "types": "./dist/component/_generated/component.d.ts"
    },
    "./convex.config": {
      "types": "./dist/component/convex.config.d.ts",
      "default": "./dist/component/convex.config.js"
    },
    "./convex.config.js": {
      "types": "./dist/component/convex.config.d.ts",
      "default": "./dist/component/convex.config.js"
    }
  },
  "dependencies": {
    "ai": "^5.0.0"
  },
  "peerDependencies": {
    "@convex-dev/workpool": "^0.2.14",
    "convex": "^1.24.8",
    "convex-helpers": "^0.1.94"
  },
  "devDependencies": {
    "@ai-sdk/openai": "2.0.59",
    "@arethetypeswrong/cli": "0.18.2",
    "@convex-dev/workpool": "0.2.19",
    "@edge-runtime/vm": "5.0.0",
    "@eslint/eslintrc": "3.3.1",
    "@eslint/js": "9.39.0",
    "@langchain/textsplitters": "1.0.0",
    "@tailwindcss/postcss": "4.1.16",
    "@tailwindcss/typography": "0.5.19",
    "@types/eslint-plugin-react-refresh": "0.4.0",
<<<<<<< HEAD
    "@types/node": "20.19.24",
    "@types/react": "18.3.26",
    "@types/react-dom": "18.3.7",
=======
    "@types/node": "18.19.130",
    "@types/react": "19.2.2",
    "@types/react-dom": "19.2.2",
>>>>>>> 114cdab9
    "@typescript-eslint/eslint-plugin": "8.46.2",
    "@typescript-eslint/parser": "8.46.2",
    "@vitejs/plugin-react": "5.1.0",
    "ai": "5.0.86",
    "autoprefixer": "10.4.21",
    "chokidar-cli": "3.0.0",
    "convex": "1.29.0",
    "convex-helpers": "0.1.104",
    "convex-test": "0.0.38",
    "cpy-cli": "6.0.0",
    "eslint": "9.39.0",
    "eslint-plugin-react": "7.37.5",
    "eslint-plugin-react-hooks": "7.0.1",
    "eslint-plugin-react-refresh": "0.4.24",
    "globals": "16.5.0",
    "npm-run-all2": "8.0.4",
    "pdfjs-dist": "5.4.394",
    "pkg-pr-new": "0.0.60",
    "postcss": "8.5.6",
    "prettier": "3.6.2",
    "react": "19.2.0",
    "react-dom": "19.2.0",
    "react-markdown": "10.1.0",
    "tailwindcss": "4.1.16",
    "typescript": "5.9.3",
    "typescript-eslint": "8.46.2",
    "vite": "6.4.1",
    "vitest": "3.2.4"
  },
  "types": "./dist/client/index.d.ts",
  "module": "./dist/client/index.js"
}<|MERGE_RESOLUTION|>--- conflicted
+++ resolved
@@ -87,15 +87,9 @@
     "@tailwindcss/postcss": "4.1.16",
     "@tailwindcss/typography": "0.5.19",
     "@types/eslint-plugin-react-refresh": "0.4.0",
-<<<<<<< HEAD
     "@types/node": "20.19.24",
-    "@types/react": "18.3.26",
-    "@types/react-dom": "18.3.7",
-=======
-    "@types/node": "18.19.130",
     "@types/react": "19.2.2",
     "@types/react-dom": "19.2.2",
->>>>>>> 114cdab9
     "@typescript-eslint/eslint-plugin": "8.46.2",
     "@typescript-eslint/parser": "8.46.2",
     "@vitejs/plugin-react": "5.1.0",
